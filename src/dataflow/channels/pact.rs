//! Parallelization contracts, describing requirements for data movement along dataflow edges.

use std::marker::PhantomData;

use timely_communication::{Allocate, Push, Pull, Data};
use timely_communication::allocator::Thread;

use dataflow::channels::pushers::Exchange as ExchangeObserver;
use dataflow::channels::{Message, Content};

use abomonation::Abomonation;

/// A ParallelizationContract transforms the output of a Allocate to an (Observer, Pullable).
pub trait ParallelizationContract<T: 'static, D: 'static> {
    /// Alloctes a matched pair of push and pull endpoints implementing the pact.
    fn connect<A: Allocate>(self, allocator: &mut A, identifier: usize) -> (Box<Push<(T, Content<D>)>>, Box<Pull<(T, Content<D>)>>);
}

/// A direct connection
pub struct Pipeline;
impl<T: 'static, D: 'static> ParallelizationContract<T, D> for Pipeline {
    fn connect<A: Allocate>(self, allocator: &mut A, identifier: usize) -> (Box<Push<(T, Content<D>)>>, Box<Pull<(T, Content<D>)>>) {
        // ignore &mut A and use thread allocator
        let (mut pushers, puller) = Thread::new::<Message<T, D>>();

        (Box::new(Pusher::new(pushers.pop().unwrap(), allocator.index(), allocator.index(), identifier, None)),
         Box::new(Puller::new(puller, allocator.index(), identifier, None)))
    }
}

/// An exchange between multiple observers
pub struct Exchange<D, F: Fn(&D)->u64+'static> { hash_func: F, phantom: PhantomData<D>, }
impl<D, F: Fn(&D)->u64> Exchange<D, F> {
    /// Allocates a new `Exchange` pact from a distribution function.
    pub fn new(func: F) -> Exchange<D, F> {
        Exchange {
            hash_func:  func,
            phantom:    PhantomData,
        }
    }
}

// Exchange uses a Box<Pushable> because it cannot know what type of pushable will return from the allocator.
// The PactObserver will do some buffering for Exchange, cutting down on the virtual calls, but we still
// would like to get the vectors it sends back, so that they can be re-used if possible.
impl<T: Eq+Data+Abomonation, D: Data+Abomonation, F: Fn(&D)->u64+'static> ParallelizationContract<T, D> for Exchange<D, F> {
    fn connect<A: Allocate>(self, allocator: &mut A, identifier: usize) -> (Box<Push<(T, Content<D>)>>, Box<Pull<(T, Content<D>)>>) {
        let (senders, receiver, comm_chan) = allocator.allocate::<Message<T, D>>();
        let senders = senders.into_iter().enumerate().map(|(i,x)| Pusher::new(x, allocator.index(), i, identifier, comm_chan)).collect::<Vec<_>>();
        (Box::new(ExchangeObserver::new(senders, self.hash_func)), Box::new(Puller::new(receiver, allocator.index(), identifier, comm_chan)))
    }
}

/// Wraps a `Message<T,D>` pusher to provide a `Push<(T, Content<D>)>`.
pub struct Pusher<T, D> {
    pusher: Box<Push<Message<T, D>>>,
    channel: usize,
    comm_channel: Option<usize>,
    counter: usize,
    source: usize,
    target: usize,
}
impl<T, D> Pusher<T, D> {
<<<<<<< HEAD
    pub fn new(pusher: Box<Push<Message<T, D>>>, source: usize, target: usize, channel: usize, comm_channel: Option<usize>) -> Pusher<T, D> {
=======
    /// Allocates a new pusher.
    pub fn new(pusher: Box<Push<Message<T, D>>>, source: usize, target: usize, channel: usize) -> Pusher<T, D> {
>>>>>>> 5268e1f5
        Pusher {
            pusher: pusher,
            channel: channel,
            comm_channel: comm_channel,
            counter: 0,
            source: source,
            target: target,
        }
    }
}

impl<T, D> Push<(T, Content<D>)> for Pusher<T, D> {
    fn push(&mut self, pair: &mut Option<(T, Content<D>)>) {
        if let Some((time, data)) = pair.take() {

            ::logging::log(&::logging::MESSAGES, ::logging::MessagesEvent {
                is_send: true,
                channel: self.channel,
                comm_channel: self.comm_channel,
                source: self.source,
                target: self.target,
                seq_no: self.counter,
                length: data.len(),
            });

            let mut message = Some(Message::new(time, data, self.source, self.counter));
            self.counter += 1;
            self.pusher.push(&mut message);
            *pair = message.map(|x| (x.time, x.data));

            // Log something about (index, counter, time?, length?);
        }
        else { self.pusher.done(); }
    }
}

/// Wraps a `Message<T,D>` puller to provide a `Pull<(T, Content<D>)>`.
pub struct Puller<T, D> {
    puller: Box<Pull<Message<T, D>>>,
    current: Option<(T, Content<D>)>,
    channel: usize,
    comm_channel: Option<usize>,
    counter: usize,
    index: usize,
}
impl<T, D> Puller<T, D> {
<<<<<<< HEAD
    pub fn new(puller: Box<Pull<Message<T, D>>>, index: usize, channel: usize, comm_channel: Option<usize>) -> Puller<T, D> {
=======
    /// Allocates a new `Puller`.
    pub fn new(puller: Box<Pull<Message<T, D>>>, index: usize, channel: usize) -> Puller<T, D> {
>>>>>>> 5268e1f5
        Puller {
            puller: puller,
            channel: channel,
            comm_channel: comm_channel,
            current: None,
            counter: 0,
            index: index,
        }
    }
}

impl<T, D> Pull<(T, Content<D>)> for Puller<T, D> {
    fn pull(&mut self) -> &mut Option<(T, Content<D>)> {
        let mut previous = self.current.take().map(|(time, data)| Message::new(time, data, self.index, self.counter));
        self.counter += 1;

        ::std::mem::swap(&mut previous, self.puller.pull());

        if let Some(ref message) = previous.as_ref() {

            ::logging::log(&::logging::MESSAGES, ::logging::MessagesEvent {
                is_send: false,
                channel: self.channel,
                comm_channel: self.comm_channel,
                source: message.from,
                target: self.index,
                seq_no: message.seq,
                length: message.data.len(),
            });
        }

        self.current = previous.map(|message| (message.time, message.data));
        &mut self.current
    }
}<|MERGE_RESOLUTION|>--- conflicted
+++ resolved
@@ -61,12 +61,8 @@
     target: usize,
 }
 impl<T, D> Pusher<T, D> {
-<<<<<<< HEAD
+    /// Allocates a new pusher.
     pub fn new(pusher: Box<Push<Message<T, D>>>, source: usize, target: usize, channel: usize, comm_channel: Option<usize>) -> Pusher<T, D> {
-=======
-    /// Allocates a new pusher.
-    pub fn new(pusher: Box<Push<Message<T, D>>>, source: usize, target: usize, channel: usize) -> Pusher<T, D> {
->>>>>>> 5268e1f5
         Pusher {
             pusher: pusher,
             channel: channel,
@@ -113,12 +109,8 @@
     index: usize,
 }
 impl<T, D> Puller<T, D> {
-<<<<<<< HEAD
+    /// Allocates a new `Puller`.
     pub fn new(puller: Box<Pull<Message<T, D>>>, index: usize, channel: usize, comm_channel: Option<usize>) -> Puller<T, D> {
-=======
-    /// Allocates a new `Puller`.
-    pub fn new(puller: Box<Pull<Message<T, D>>>, index: usize, channel: usize) -> Puller<T, D> {
->>>>>>> 5268e1f5
         Puller {
             puller: puller,
             channel: channel,
